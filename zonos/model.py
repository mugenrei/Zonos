import json
from typing import Callable, Generator

import safetensors
import torch
import torch.nn as nn
from huggingface_hub import hf_hub_download
from tqdm import tqdm
import numpy as np

from zonos.autoencoder import DACAutoencoder
from zonos.backbone import BACKBONES
from zonos.codebook_pattern import apply_delay_pattern, revert_delay_pattern
from zonos.conditioning import PrefixConditioner, make_cond_dict
from zonos.config import InferenceParams, ZonosConfig
from zonos.sampling import sample_from_logits
from zonos.speaker_cloning import SpeakerEmbeddingLDA
from zonos.utils import DEFAULT_DEVICE, find_multiple, pad_weight_

DEFAULT_BACKBONE_CLS = next(iter(BACKBONES.values()))
UNKNOWN_TOKEN = -1


class Zonos(nn.Module):
    def __init__(self, config: ZonosConfig, backbone_cls=DEFAULT_BACKBONE_CLS):
        super().__init__()
        self.config = config
        dim = config.backbone.d_model
        self.eos_token_id = config.eos_token_id
        self.masked_token_id = config.masked_token_id

        self.autoencoder = DACAutoencoder()
        self.backbone = backbone_cls(config.backbone)
        self.prefix_conditioner = PrefixConditioner(config.prefix_conditioner, dim)
        self.spk_clone_model = None

        # TODO: pad to multiple of at least 8
        self.embeddings = nn.ModuleList([nn.Embedding(1026, dim) for _ in range(self.autoencoder.num_codebooks)])
        self.heads = nn.ModuleList([nn.Linear(dim, 1025, bias=False) for _ in range(self.autoencoder.num_codebooks)])

        self._cg_graph = None
        self._cg_batch_size = None
        self._cg_input_ids = None
        self._cg_logits = None
        self._cg_inference_params = None
        self._cg_scale = None

        if config.pad_vocab_to_multiple_of:
            self.register_load_state_dict_post_hook(self._pad_embeddings_and_heads)

    def _pad_embeddings_and_heads(self, *args, **kwargs):
        for w in [*self.embeddings, *self.heads]:
            pad_weight_(w, self.config.pad_vocab_to_multiple_of)

    @property
    def device(self) -> torch.device:
        return next(self.parameters()).device

    def generate_chunked(
        self,
        prefix_conditioning: torch.Tensor,
        max_new_tokens: int = 86 * 30,
        chunk_size: int = 86 * 10,  # 10 seconds default
        overlap_size: int = 86 * 1.5,  # 1.5 second overlap
        audio_prefix_codes: torch.Tensor | None = None,
        cfg_scale: float = 2.0,
        batch_size: int = 1,
        sampling_params: dict = dict(min_p=0.1),
        progress_bar: bool = True,
    ):
        """
        Generate audio in chunks with overlapping boundaries.
        
        Args:
            chunk_size: Number of tokens per chunk
            overlap_size: Size of overlap region between chunks
            (other args same as generate())
        """
        assert cfg_scale != 1, "TODO: add support for cfg_scale=1"
        device = prefix_conditioning.device
        
        # Initialize generation state
        prefix_audio_len = 0 if audio_prefix_codes is None else audio_prefix_codes.shape[2]
        unknown_token = -1
        
        # Track chunks and their overlaps
        chunks = []
        last_chunk_end = None
        
        # Calculate number of chunks needed
        effective_chunk_size = chunk_size - overlap_size
        num_chunks = math.ceil(max_new_tokens / effective_chunk_size)
        
        # Progress tracking
        total_progress = tqdm(total=max_new_tokens, desc="Generating", disable=not progress_bar)
        tokens_generated = 0
        
        for chunk_idx in range(num_chunks):
            # Calculate chunk boundaries
            chunk_start = chunk_idx * effective_chunk_size
            chunk_tokens = min(chunk_size, max_new_tokens - chunk_start + overlap_size)
            
            # Setup inference params for this chunk
            inference_params = self.setup_cache(
                batch_size=batch_size * 2,
                max_seqlen=prefix_conditioning.shape[1] + chunk_tokens
            )
            
            # Initialize chunk codes
            chunk_codes = torch.full(
                (batch_size, 9, chunk_tokens),
                unknown_token,
                device=device
            )
            
            # Apply delay pattern with previous chunk ending if available
            delayed_codes = apply_delay_pattern(
                chunk_codes,
                self.masked_token_id,
                prev_chunk_end=last_chunk_end
            )
            
            # Generate the chunk
            chunk_out = self._generate_chunk(
                prefix_conditioning=prefix_conditioning,
                delayed_codes=delayed_codes,
                inference_params=inference_params,
                cfg_scale=cfg_scale,
                sampling_params=sampling_params,
                progress_bar=False  # Use outer progress bar
            )
            
            # Save last n_codebooks tokens for next chunk
            last_chunk_end = chunk_out[..., -9:]
            
            # If not first chunk, interpolate with previous
            if chunks:
                overlap = interpolate_latents(
                    chunks[-1],
                    chunk_out,
                    overlap_size
                )
                chunks[-1][..., -overlap_size:] = overlap
                
                # Remove overlap from current chunk
                chunk_out = chunk_out[..., overlap_size:]
            
            chunks.append(chunk_out)
            
            # Update progress
            new_tokens = chunk_out.shape[-1]
            tokens_generated += new_tokens
            total_progress.update(new_tokens)
            
            if tokens_generated >= max_new_tokens:
                break
                
        total_progress.close()
        
        # Concatenate all chunks and trim to requested length
        final_output = torch.cat(chunks, dim=-1)[..., :max_new_tokens]
        
        # Clean up
        self._cg_graph = None  # reset cuda graph
        
        return final_output

    def _generate_chunk(self, prefix_conditioning, delayed_codes, inference_params, cfg_scale, sampling_params, progress_bar):
        """Helper method containing core generation logic from original generate()"""
        # (Most of the original generate() logic goes here, adapted for chunk-wise generation)
        # This includes the token sampling loop, but operates only on the current chunk
        # Initialize CUDA graph if enabled
        if inference_params.use_cuda_graph and self._cg_graph is None:
            self._init_cuda_graph(
                prefix_conditioning.shape[-1],
                delayed_codes.shape[-1],
                inference_params
            )

        # Setup progress tracking
        n_steps = delayed_codes.shape[-1] - prefix_conditioning.shape[-1]
        if progress_bar:
            progress = tqdm(total=n_steps, desc="Generating")
        
        # Initialize output tensor
        output = delayed_codes.clone()
        
        # Token generation loop
        for i in range(prefix_conditioning.shape[-1], delayed_codes.shape[-1]):
            # Prepare input by combining prefix conditioning and current output
            hidden_states = torch.cat([prefix_conditioning, output[..., :i]], dim=-1)
            
            # Get logits using cached CUDA graph or regular compute
            if inference_params.use_cuda_graph and self._cg_graph is not None:
                logits = self._cg_graph.replay()
            else:
                logits = self._compute_logits(hidden_states, inference_params, cfg_scale)
            
            # Sample next token for each codebook
            for j in range(self.config.n_codebooks):
                next_token = sample_token(
                    logits[:, j],
                    sampling_params,
                    temperature=sampling_params.temp
                )
                output[:, j, i] = next_token
            
            if progress_bar:
                progress.update(1)
        
        if progress_bar:
            progress.close()
            
        return output

    @classmethod
    def from_pretrained(
        cls, repo_id: str, revision: str | None = None, device: str = DEFAULT_DEVICE, **kwargs
    ) -> "Zonos":
        config_path = hf_hub_download(repo_id=repo_id, filename="config.json", revision=revision)
        model_path = hf_hub_download(repo_id=repo_id, filename="model.safetensors", revision=revision)
        return cls.from_local(config_path, model_path, device, **kwargs)

    @classmethod
    def from_local(
        cls,
        config_path: str,
        model_path: str,
        device: str = DEFAULT_DEVICE,
        backbone: str | None = None,
        speaker_models_path: str | None = None,
    ) -> "Zonos":
        config = ZonosConfig.from_dict(json.load(open(config_path)))
        if backbone:
            backbone_cls = BACKBONES[backbone]
        else:
            is_transformer = not bool(config.backbone.ssm_cfg)
            backbone_cls = DEFAULT_BACKBONE_CLS
            # Preferentially route to pure torch backbone for increased performance and lower latency.
            if is_transformer and "torch" in BACKBONES:
                backbone_cls = BACKBONES["torch"]

        model = cls(config, backbone_cls).to(device, torch.bfloat16)
        model.autoencoder.dac.to(device)

        sd = model.state_dict()
        with safetensors.safe_open(model_path, framework="pt") as f:
            for k in f.keys():
                sd[k] = f.get_tensor(k)
        model.load_state_dict(sd)

        if speaker_models_path:
            model.spk_clone_model = SpeakerEmbeddingLDA(device, speaker_models_path)

        return model

    def make_speaker_embedding(self, wav: torch.Tensor, sr: int) -> torch.Tensor:
        """Generate a speaker embedding from an audio clip."""
        if self.spk_clone_model is None:
            self.spk_clone_model = SpeakerEmbeddingLDA()
        _, spk_embedding = self.spk_clone_model(wav.to(self.spk_clone_model.device), sr)
        return spk_embedding.unsqueeze(0).bfloat16()

    def embed_codes(self, codes: torch.Tensor) -> torch.Tensor:
        return sum(emb(codes[:, i]) for i, emb in enumerate(self.embeddings))

    def apply_heads(self, hidden_states: torch.Tensor) -> torch.Tensor:
        return torch.stack([head(hidden_states) for head in self.heads], dim=1)

    def _compute_logits(
        self, hidden_states: torch.Tensor, inference_params: InferenceParams, cfg_scale: float
    ) -> torch.Tensor:
        """
        Pass `hidden_states` into `backbone` and `multi_head`, applying
        classifier-free guidance if `cfg_scale != 1.0`.
        """
        last_hidden_states = self.backbone(hidden_states, inference_params)[:, -1, :].unsqueeze(1)
        logits = self.apply_heads(last_hidden_states).squeeze(2).float()
        if cfg_scale != 1.0:
            cond_logits, uncond_logits = logits.chunk(2)
            logits = uncond_logits + (cond_logits - uncond_logits) * cfg_scale
        logits[..., 1025:].fill_(-torch.inf)  # ensures padding is ignored
        return logits

    def _decode_one_token(
        self,
        input_ids: torch.Tensor,
        inference_params: InferenceParams,
        cfg_scale: float,
        allow_cudagraphs: bool = True,
    ) -> torch.Tensor:
        """
        Single-step decode. Prepares the hidden states, possibly replicates them
        for CFG, and then delegates to `_compute_logits`.

        Below we wrap this function with a simple CUDA Graph capturing mechanism,
        doing 3 warmup steps if needed and then capturing or replaying the graph.
        We only recapture if the batch size changes.
        """
        # TODO: support cfg_scale==1
        if cfg_scale == 1.0:
            hidden_states = self.embed_codes(input_ids)
            return self._compute_logits(hidden_states, inference_params, cfg_scale)

        bsz = input_ids.size(0)

        if not allow_cudagraphs or input_ids.device.type != "cuda":
            hidden_states_local = self.embed_codes(input_ids)
            hidden_states_local = hidden_states_local.repeat(2, 1, 1)
            return self._compute_logits(hidden_states_local, inference_params, cfg_scale)

        need_capture = (self._cg_graph is None) or (self._cg_batch_size != bsz)

        if need_capture:
            self._cg_graph = None

            self._cg_batch_size = bsz
            self._cg_inference_params = inference_params
            self._cg_scale = cfg_scale

            for _ in range(3):
                hidden_states = self.embed_codes(input_ids)
                hidden_states = hidden_states.repeat(2, 1, 1)  # because cfg != 1.0
                logits = self._compute_logits(hidden_states, inference_params, cfg_scale)

            self._cg_input_ids = input_ids.clone()
            self._cg_logits = torch.empty_like(logits)

            g = torch.cuda.CUDAGraph()

            def capture_region():
                hidden_states_local = self.embed_codes(self._cg_input_ids)
                hidden_states_local = hidden_states_local.repeat(2, 1, 1)
                self._cg_logits = self._compute_logits(hidden_states_local, self._cg_inference_params, self._cg_scale)

            with torch.cuda.graph(g):
                capture_region()

            self._cg_graph = g

        else:
            self._cg_input_ids.copy_(input_ids)

        self._cg_graph.replay()

        return self._cg_logits

    def _prefill(
        self,
        prefix_hidden_states: torch.Tensor,
        input_ids: torch.Tensor,
        inference_params: InferenceParams,
        cfg_scale: float,
    ) -> torch.Tensor:
        """
        "Prefill" mode: we already have `prefix_hidden_states`, and we want
        to append new embeddings, then compute the logits.
        """
        # Replicate input_ids if CFG is enabled
        if cfg_scale != 1.0:
            input_ids = input_ids.expand(prefix_hidden_states.shape[0], -1, -1)
        hidden_states = torch.cat([prefix_hidden_states, self.embed_codes(input_ids)], dim=1)
        return self._compute_logits(hidden_states, inference_params, cfg_scale)

    def setup_cache(self, batch_size: int, max_seqlen: int, dtype: torch.dtype = torch.bfloat16) -> InferenceParams:
        max_seqlen = find_multiple(max_seqlen, 8)
        key_value_memory_dict = self.backbone.allocate_inference_cache(batch_size, max_seqlen, dtype=dtype)
        lengths_per_sample = torch.full((batch_size,), 0, dtype=torch.int32)
        return InferenceParams(max_seqlen, batch_size, 0, 0, key_value_memory_dict, lengths_per_sample)

    def prepare_conditioning(self, cond_dict: dict, uncond_dict: dict | None = None) -> torch.Tensor:
        if uncond_dict is None:
            uncond_dict = {k: cond_dict[k] for k in self.prefix_conditioner.required_keys}
        return torch.cat(
            [
                self.prefix_conditioner(cond_dict),
                self.prefix_conditioner(uncond_dict),
            ]
        )

    def can_use_cudagraphs(self) -> bool:
        # Only the mamba-ssm backbone supports CUDA Graphs at the moment
        return self.device.type == "cuda" and "_mamba_ssm" in str(self.backbone.__class__)

    @torch.inference_mode()
    def generate(
        self,
        prefix_conditioning: torch.Tensor,  # [bsz, cond_seq_len, d_model]
        audio_prefix_codes: torch.Tensor | None = None,  # [bsz, 9, prefix_audio_seq_len]
        max_new_tokens: int = 86 * 30,
        cfg_scale: float = 2.0,
        batch_size: int = 1,
        sampling_params: dict = dict(min_p=0.1),
        progress_bar: bool = True,
        disable_torch_compile: bool = False,
        callback: Callable[[torch.Tensor, int, int], bool] | None = None,
    ):
        assert cfg_scale != 1, "TODO: add support for cfg_scale=1"
        prefix_audio_len = 0 if audio_prefix_codes is None else audio_prefix_codes.shape[2]
        device = self.device

        # Use CUDA Graphs if supported, and torch.compile otherwise.
        cg = self.can_use_cudagraphs()
        decode_one_token = self._decode_one_token
        decode_one_token = torch.compile(decode_one_token, dynamic=True, disable=cg or disable_torch_compile)

        audio_seq_len = prefix_audio_len + max_new_tokens
        seq_len = prefix_conditioning.shape[1] + audio_seq_len + 9

        with torch.device(device):
            inference_params = self.setup_cache(batch_size=batch_size * 2, max_seqlen=seq_len)
            codes = torch.full((batch_size, 9, audio_seq_len), UNKNOWN_TOKEN)

        if audio_prefix_codes is not None:
            codes[..., :prefix_audio_len] = audio_prefix_codes

        delayed_codes = apply_delay_pattern(codes, self.masked_token_id)

        delayed_prefix_audio_codes = delayed_codes[..., : prefix_audio_len + 1]

        logits = self._prefill(prefix_conditioning, delayed_prefix_audio_codes, inference_params, cfg_scale)
        next_token = sample_from_logits(logits, **sampling_params)

        offset = delayed_prefix_audio_codes.shape[2]
        frame = delayed_codes[..., offset : offset + 1]
        frame.masked_scatter_(frame == UNKNOWN_TOKEN, next_token)

        prefix_length = prefix_conditioning.shape[1] + prefix_audio_len + 1
        inference_params.seqlen_offset += prefix_length
        inference_params.lengths_per_sample[:] += prefix_length

        logit_bias = torch.zeros_like(logits)
        logit_bias[:, 1:, self.eos_token_id] = -torch.inf  # only allow codebook 0 to predict EOS
        # Make EOS less likely because audio often is cut off
        logit_bias[:, 0, self.eos_token_id] -= torch.log(torch.tensor(2.0, device=logits.device))

        stopping = torch.zeros(batch_size, dtype=torch.bool, device=device)
        max_steps = delayed_codes.shape[2] - offset
        remaining_steps = torch.full((batch_size,), max_steps, device=device)
        progress = tqdm(total=max_steps, desc="Generating", disable=not progress_bar)

        step = 0
        while torch.max(remaining_steps) > 0:
            offset += 1
            input_ids = delayed_codes[..., offset - 1 : offset]
            logits = decode_one_token(input_ids, inference_params, cfg_scale, allow_cudagraphs=cg)
            logits += logit_bias

            next_token = sample_from_logits(logits, generated_tokens=delayed_codes[..., :offset], **sampling_params)
            eos_in_cb0 = next_token[:, 0] == self.eos_token_id

            remaining_steps[eos_in_cb0[:, 0]] = torch.minimum(remaining_steps[eos_in_cb0[:, 0]], torch.tensor(9))
            stopping |= eos_in_cb0[:, 0]

            eos_codebook_idx = 9 - remaining_steps
            eos_codebook_idx = torch.clamp(eos_codebook_idx, max=9 - 1)
            for i in range(next_token.shape[0]):
                if stopping[i]:
                    idx = eos_codebook_idx[i].item()
                    next_token[i, :idx] = self.masked_token_id
                    next_token[i, idx] = self.eos_token_id

            frame = delayed_codes[..., offset : offset + 1]
            frame.masked_scatter_(frame == UNKNOWN_TOKEN, next_token)
            inference_params.seqlen_offset += 1
            inference_params.lengths_per_sample[:] += 1

            remaining_steps -= 1

            progress.update()
            step += 1

            if callback is not None and not callback(frame, step, max_steps):
                break

        out_codes = revert_delay_pattern(delayed_codes)
        out_codes.masked_fill_(out_codes >= 1024, 0)
        out_codes = out_codes[..., : offset - 9]

        self._cg_graph = None  # reset cuda graph to avoid cache changes

        return out_codes

    @torch.inference_mode()
    def stream(
        self,
<<<<<<< HEAD
        prefix_conditioning: torch.Tensor,            # conditioning from text (and other modalities)
        audio_prefix_codes: torch.Tensor | None = None,  # optional audio prefix codes
        max_new_tokens: int = 86 * 30,
        cfg_scale: float = 2.0,
        batch_size: int = 1,
        sampling_params: dict = dict(min_p=0.1),
        disable_torch_compile: bool = False,
        chunk_size: int = 10,   # yield a new audio chunk every chunk_size tokens
    ) -> Generator[tuple[int, np.ndarray], None, None]:
        assert cfg_scale != 1, "TODO: add support for cfg_scale=1"
        prefix_audio_len = 0 if audio_prefix_codes is None else audio_prefix_codes.shape[2]
=======
        cond_dicts_generator: Generator[dict, None, None],
        audio_prefix_codes: torch.Tensor | None = None,
        max_new_tokens: int = 86 * 30,
        cfg_scale: float = 2.0,
        sampling_params: dict = dict(min_p=0.1),
        disable_torch_compile: bool = False,
        chunk_schedule: list[int] = [16, *range(9, 100)],
        chunk_overlap: int = 2,
        whitespace: str = " ",
        mark_boundaries: bool = False,
    ) -> Generator[torch.Tensor | str, None, None]:
        """
        Stream audio generation in chunks with smooth transitions between chunks.

        Args:
            cond_dicts_generator: Generator of conditioning dictionaries
            audio_prefix_codes: Optional audio prefix codes
            max_new_tokens: Maximum number of new tokens to generate
            cfg_scale: Classifier-free guidance scale
            sampling_params: Parameters for sampling from logits
            disable_torch_compile: Whether to disable torch.compile
            chunk_schedule: List of chunk sizes to use in sequence (will use the last size for remaining chunks)
            chunk_overlap: Number of tokens to overlap between chunks (also determines audio crossfade size)
            whitespace: Whitespace to use between sentences
            mark_boundaries: Whether to yield sentence strings as indicators of the sentence end

        Yields:
            Audio chunks as torch tensors [and sentence strings as indicators of the sentence end if mark_boundaries is True]
        """
        assert cfg_scale != 1, "TODO: add support for cfg_scale=1"
        assert len(chunk_schedule) > 0, "chunk_schedule must not be empty"
        assert all(chunk_overlap * 2 < size for size in chunk_schedule), "overlap must be less than a half of a chunk"

        batch_size = 1  # Streaming generation is single-sample only
>>>>>>> ee42fbff
        device = self.device

        # Use CUDA Graphs if supported, and torch.compile otherwise.
        cg = self.can_use_cudagraphs()
        decode_one_token = self._decode_one_token
        decode_one_token = torch.compile(decode_one_token, dynamic=True, disable=cg or disable_torch_compile)

<<<<<<< HEAD
        unknown_token = -1
        audio_seq_len = prefix_audio_len + max_new_tokens
        seq_len = prefix_conditioning.shape[1] + audio_seq_len + 9

        with torch.device(device):
            inference_params = self.setup_cache(batch_size=batch_size * 2, max_seqlen=seq_len)
            codes = torch.full((batch_size, 9, audio_seq_len), unknown_token)

        if audio_prefix_codes is not None:
            codes[..., :prefix_audio_len] = audio_prefix_codes

        delayed_codes = apply_delay_pattern(codes, self.masked_token_id)

        delayed_prefix_audio_codes = delayed_codes[..., : prefix_audio_len + 1]

        logits = self._prefill(prefix_conditioning, delayed_prefix_audio_codes, inference_params, cfg_scale)
        next_token = sample_from_logits(logits, **sampling_params)

        offset = delayed_prefix_audio_codes.shape[2]
        frame = delayed_codes[..., offset : offset + 1]
        frame.masked_scatter_(frame == unknown_token, next_token)

        prefix_length = prefix_conditioning.shape[1] + prefix_audio_len + 1
        inference_params.seqlen_offset += prefix_length
        inference_params.lengths_per_sample[:] += prefix_length

        logit_bias = torch.zeros_like(logits)
        logit_bias[:, 1:, self.eos_token_id] = -torch.inf  # only allow codebook 0 to predict EOS

        # --- Autoregressive loop ---
        stopping = torch.zeros(batch_size, dtype=torch.bool, device=device)
        max_steps = delayed_codes.shape[2] - offset
        remaining_steps = torch.full((batch_size,), max_steps, device=device)
        cfg_scale = torch.tensor(cfg_scale)
        step = 0
        # This variable will let us yield only the new audio since the last yield.
        prev_valid_length = 0

        while torch.max(remaining_steps) > 0:
            offset += 1
            input_ids = delayed_codes[..., offset - 1 : offset]
            logits = decode_one_token(input_ids, inference_params, cfg_scale, allow_cudagraphs=cg)
            logits += logit_bias

            next_token = sample_from_logits(logits, generated_tokens=delayed_codes[..., :offset], **sampling_params)

            # Update stopping for finished samples.
            eos_in_cb0 = next_token[:, 0] == self.eos_token_id
            remaining_steps[eos_in_cb0[:, 0]] = torch.minimum(remaining_steps[eos_in_cb0[:, 0]], torch.tensor(9))
            stopping |= eos_in_cb0[:, 0]

            eos_codebook_idx = 9 - remaining_steps
            eos_codebook_idx = torch.clamp(eos_codebook_idx, max=9 - 1)
            for i in range(next_token.shape[0]):
                if stopping[i]:
                    idx = eos_codebook_idx[i].item()
                    next_token[i, :idx] = self.masked_token_id
                    next_token[i, idx] = self.eos_token_id

            frame = delayed_codes[..., offset : offset + 1]
            frame.masked_scatter_(frame == unknown_token, next_token)
            inference_params.seqlen_offset += 1
            inference_params.lengths_per_sample[:] += 1
            remaining_steps -= 1
            step += 1

            # --- Every 'chunk_size' tokens (or when finished), decode and yield the new audio ---
            if (step % chunk_size == 0) or (torch.all(remaining_steps == 0)):
                # In Zonos, the final output codes are produced by reverting the delay pattern.
                # Only tokens up to (offset - 9) are valid.
                
                full_codes = revert_delay_pattern(delayed_codes)
                full_codes.masked_fill_(full_codes >= 1024, 0)
                # Get the valid portion of the latent sequence.
                valid_length = offset - 9
                partial_codes = full_codes[..., prev_valid_length:valid_length]

                prev_valid_length = valid_length

                # Yield a tuple: (sampling_rate, audio_chunk) where audio_chunk is a numpy array.
                yield (self.autoencoder.sampling_rate, partial_codes)

        self._cg_graph = None  # reset CUDA graph to avoid caching issues
=======
        # Calculate window size based on overlap tokens (approx. samples per token)
        samples_per_token = 512  # Approximate value based on DAC model
        overlap = chunk_overlap * samples_per_token

        # Create cosine fade for smooth transition
        cosfade = 0.5 * (1 + torch.cos(torch.linspace(torch.pi, 0, overlap, device=device)))

        # Set up first text and codes to use as a prefix for all generations
        audio_prefix_text = ""
        previous_audio = None
        generator_index = 0

        # Main loop: iterate over sentences in the cond_dicts_generator. For each sentence, we'll be streaming audio chunks out.
        # Once the first sentence is ready, we'll use it's codes as audio_prefix_codes for all the next sentences
        for cond_dict in cond_dicts_generator:
            # Prepend the conditioning dictionary text with the previous sentence text
            curr_text = cond_dict["text"]
            updated_cond_dict = {**cond_dict, "text": audio_prefix_text + curr_text + whitespace}

            prefix_conditioning = self.prepare_conditioning(make_cond_dict(**updated_cond_dict))

            prefix_audio_len = 0 if audio_prefix_codes is None else audio_prefix_codes.shape[2]
            audio_seq_len = prefix_audio_len + max_new_tokens
            seq_len = prefix_conditioning.shape[1] + audio_seq_len + 9

            with torch.device(device):
                inference_params = self.setup_cache(batch_size=batch_size * 2, max_seqlen=seq_len)
                codes = torch.full((batch_size, 9, audio_seq_len), UNKNOWN_TOKEN)

            if audio_prefix_codes is not None:
                codes[..., :prefix_audio_len] = audio_prefix_codes

            delayed_codes = apply_delay_pattern(codes, self.masked_token_id)
            delayed_prefix_audio_codes = delayed_codes[..., : prefix_audio_len + 1]

            logits = self._prefill(prefix_conditioning, delayed_prefix_audio_codes, inference_params, cfg_scale)
            next_token = sample_from_logits(logits, **sampling_params)

            offset = delayed_prefix_audio_codes.shape[2]
            frame = delayed_codes[..., offset : offset + 1]
            frame.masked_scatter_(frame == UNKNOWN_TOKEN, next_token)

            prefix_length = prefix_conditioning.shape[1] + prefix_audio_len + 1
            inference_params.seqlen_offset += prefix_length
            inference_params.lengths_per_sample[:] += prefix_length

            logit_bias = torch.zeros_like(logits)
            logit_bias[:, 1:, self.eos_token_id] = -torch.inf  # only allow codebook 0 to predict EOS
            # Make EOS less likely because audio often is cut off
            logit_bias[:, 0, self.eos_token_id] -= torch.log(torch.tensor(2.0, device=logits.device))

            # --- Autoregressive loop ---
            stopping = torch.zeros(batch_size, dtype=torch.bool, device=device)
            max_steps = delayed_codes.shape[2] - offset
            remaining_steps = torch.full((batch_size,), max_steps, device=device)
            step = 0
            # This variable will let us yield only the new audio since the last yield.
            yielded_len = prefix_audio_len
            chunk_counter = 0

            # For chunk scheduling
            schedule_index = 0

            while torch.max(remaining_steps) > 0:
                offset += 1
                input_ids = delayed_codes[..., offset - 1 : offset]
                logits = decode_one_token(input_ids, inference_params, cfg_scale, allow_cudagraphs=cg)
                logits += logit_bias

                next_token = sample_from_logits(logits, generated_tokens=delayed_codes[..., :offset], **sampling_params)

                # Update stopping for finished samples.
                eos_in_cb0 = next_token[:, 0] == self.eos_token_id
                remaining_steps[eos_in_cb0[:, 0]] = torch.minimum(remaining_steps[eos_in_cb0[:, 0]], torch.tensor(9))
                stopping |= eos_in_cb0[:, 0]

                eos_codebook_idx = 9 - remaining_steps
                eos_codebook_idx = torch.clamp(eos_codebook_idx, max=9 - 1)
                for i in range(next_token.shape[0]):
                    if stopping[i]:
                        idx = eos_codebook_idx[i].item()
                        next_token[i, :idx] = self.masked_token_id
                        next_token[i, idx] = self.eos_token_id

                frame = delayed_codes[..., offset : offset + 1]
                frame.masked_scatter_(frame == UNKNOWN_TOKEN, next_token)
                inference_params.seqlen_offset += 1
                inference_params.lengths_per_sample[:] += 1
                remaining_steps -= 1
                step += 1
                chunk_counter += 1

                # --- Every 'chunk_size' tokens (or when finished), decode and yield the new audio ---
                if (chunk_counter + chunk_overlap + 9 >= chunk_schedule[schedule_index]) or (
                    torch.all(remaining_steps == 0)
                ):
                    # In Zonos, the final output codes are produced by reverting the delay pattern.
                    # Only tokens up to (offset - 9) are valid.
                    full_codes = revert_delay_pattern(delayed_codes)
                    full_codes.masked_fill_(full_codes >= 1024, 0)

                    # Get the valid portion of the latent sequence.
                    valid_length = offset - 9
                    partial_codes = full_codes[..., yielded_len:valid_length]

                    # Decode the current chunk to audio (keep on device)
                    current_audio = self.autoencoder.decode(partial_codes)[0]
                    size = min(overlap, current_audio.shape[-1])
                    current_audio[..., :size] *= cosfade[-size:]
                    if previous_audio is not None:
                        current_audio[..., :size] += previous_audio[..., -size:] * (1 - cosfade[:size])

                    if schedule_index == 0:  # fade in the first chunk of sentence to smooth the pop
                        size = min(2 * overlap, current_audio.shape[-1])
                        logfade = torch.logspace(1, 0, size, base=20, device=device)
                        logfade -= logfade.min()
                        logfade /= logfade.max()
                        current_audio[..., :size] *= logfade.flip(0)

                    yield current_audio[..., :-overlap]

                    # Store current audio for next iteration and update counters
                    previous_audio = current_audio
                    yielded_len = valid_length - chunk_overlap
                    chunk_counter = 0

                    # Update chunk size according to schedule
                    if schedule_index < len(chunk_schedule) - 1:
                        schedule_index += 1

            if generator_index == 0:
                # Assemble the full codes for this sentence and set the audio_prefix_codes to equal first sentence generated audio
                audio_prefix_codes = revert_delay_pattern(delayed_codes)
                audio_prefix_codes.masked_fill_(audio_prefix_codes >= 1024, 0)
                audio_prefix_codes = audio_prefix_codes[..., : offset - 9]
                audio_prefix_text = curr_text + whitespace

            if previous_audio is not None:
                size = min(2 * overlap, previous_audio.shape[-1])
                logfade = torch.logspace(1, 0, size, base=20, device=device)
                logfade -= logfade.min()
                logfade /= logfade.max()
                previous_audio[..., -size:] *= logfade

            self._cg_graph = None  # reset CUDA graph to avoid caching issues
            generator_index += 1

            # Yield the sentence string if mark_boundaries is True
            if mark_boundaries:
                yield curr_text

        # Don't forget to yield the final audio chunk
        if previous_audio is not None:
            yield previous_audio
>>>>>>> ee42fbff
<|MERGE_RESOLUTION|>--- conflicted
+++ resolved
@@ -1,5 +1,5 @@
 import json
-from typing import Callable, Generator
+from typing import Callable, Generator, Generator
 
 import safetensors
 import torch
@@ -484,19 +484,6 @@
     @torch.inference_mode()
     def stream(
         self,
-<<<<<<< HEAD
-        prefix_conditioning: torch.Tensor,            # conditioning from text (and other modalities)
-        audio_prefix_codes: torch.Tensor | None = None,  # optional audio prefix codes
-        max_new_tokens: int = 86 * 30,
-        cfg_scale: float = 2.0,
-        batch_size: int = 1,
-        sampling_params: dict = dict(min_p=0.1),
-        disable_torch_compile: bool = False,
-        chunk_size: int = 10,   # yield a new audio chunk every chunk_size tokens
-    ) -> Generator[tuple[int, np.ndarray], None, None]:
-        assert cfg_scale != 1, "TODO: add support for cfg_scale=1"
-        prefix_audio_len = 0 if audio_prefix_codes is None else audio_prefix_codes.shape[2]
-=======
         cond_dicts_generator: Generator[dict, None, None],
         audio_prefix_codes: torch.Tensor | None = None,
         max_new_tokens: int = 86 * 30,
@@ -531,7 +518,6 @@
         assert all(chunk_overlap * 2 < size for size in chunk_schedule), "overlap must be less than a half of a chunk"
 
         batch_size = 1  # Streaming generation is single-sample only
->>>>>>> ee42fbff
         device = self.device
 
         # Use CUDA Graphs if supported, and torch.compile otherwise.
@@ -539,91 +525,6 @@
         decode_one_token = self._decode_one_token
         decode_one_token = torch.compile(decode_one_token, dynamic=True, disable=cg or disable_torch_compile)
 
-<<<<<<< HEAD
-        unknown_token = -1
-        audio_seq_len = prefix_audio_len + max_new_tokens
-        seq_len = prefix_conditioning.shape[1] + audio_seq_len + 9
-
-        with torch.device(device):
-            inference_params = self.setup_cache(batch_size=batch_size * 2, max_seqlen=seq_len)
-            codes = torch.full((batch_size, 9, audio_seq_len), unknown_token)
-
-        if audio_prefix_codes is not None:
-            codes[..., :prefix_audio_len] = audio_prefix_codes
-
-        delayed_codes = apply_delay_pattern(codes, self.masked_token_id)
-
-        delayed_prefix_audio_codes = delayed_codes[..., : prefix_audio_len + 1]
-
-        logits = self._prefill(prefix_conditioning, delayed_prefix_audio_codes, inference_params, cfg_scale)
-        next_token = sample_from_logits(logits, **sampling_params)
-
-        offset = delayed_prefix_audio_codes.shape[2]
-        frame = delayed_codes[..., offset : offset + 1]
-        frame.masked_scatter_(frame == unknown_token, next_token)
-
-        prefix_length = prefix_conditioning.shape[1] + prefix_audio_len + 1
-        inference_params.seqlen_offset += prefix_length
-        inference_params.lengths_per_sample[:] += prefix_length
-
-        logit_bias = torch.zeros_like(logits)
-        logit_bias[:, 1:, self.eos_token_id] = -torch.inf  # only allow codebook 0 to predict EOS
-
-        # --- Autoregressive loop ---
-        stopping = torch.zeros(batch_size, dtype=torch.bool, device=device)
-        max_steps = delayed_codes.shape[2] - offset
-        remaining_steps = torch.full((batch_size,), max_steps, device=device)
-        cfg_scale = torch.tensor(cfg_scale)
-        step = 0
-        # This variable will let us yield only the new audio since the last yield.
-        prev_valid_length = 0
-
-        while torch.max(remaining_steps) > 0:
-            offset += 1
-            input_ids = delayed_codes[..., offset - 1 : offset]
-            logits = decode_one_token(input_ids, inference_params, cfg_scale, allow_cudagraphs=cg)
-            logits += logit_bias
-
-            next_token = sample_from_logits(logits, generated_tokens=delayed_codes[..., :offset], **sampling_params)
-
-            # Update stopping for finished samples.
-            eos_in_cb0 = next_token[:, 0] == self.eos_token_id
-            remaining_steps[eos_in_cb0[:, 0]] = torch.minimum(remaining_steps[eos_in_cb0[:, 0]], torch.tensor(9))
-            stopping |= eos_in_cb0[:, 0]
-
-            eos_codebook_idx = 9 - remaining_steps
-            eos_codebook_idx = torch.clamp(eos_codebook_idx, max=9 - 1)
-            for i in range(next_token.shape[0]):
-                if stopping[i]:
-                    idx = eos_codebook_idx[i].item()
-                    next_token[i, :idx] = self.masked_token_id
-                    next_token[i, idx] = self.eos_token_id
-
-            frame = delayed_codes[..., offset : offset + 1]
-            frame.masked_scatter_(frame == unknown_token, next_token)
-            inference_params.seqlen_offset += 1
-            inference_params.lengths_per_sample[:] += 1
-            remaining_steps -= 1
-            step += 1
-
-            # --- Every 'chunk_size' tokens (or when finished), decode and yield the new audio ---
-            if (step % chunk_size == 0) or (torch.all(remaining_steps == 0)):
-                # In Zonos, the final output codes are produced by reverting the delay pattern.
-                # Only tokens up to (offset - 9) are valid.
-                
-                full_codes = revert_delay_pattern(delayed_codes)
-                full_codes.masked_fill_(full_codes >= 1024, 0)
-                # Get the valid portion of the latent sequence.
-                valid_length = offset - 9
-                partial_codes = full_codes[..., prev_valid_length:valid_length]
-
-                prev_valid_length = valid_length
-
-                # Yield a tuple: (sampling_rate, audio_chunk) where audio_chunk is a numpy array.
-                yield (self.autoencoder.sampling_rate, partial_codes)
-
-        self._cg_graph = None  # reset CUDA graph to avoid caching issues
-=======
         # Calculate window size based on overlap tokens (approx. samples per token)
         samples_per_token = 512  # Approximate value based on DAC model
         overlap = chunk_overlap * samples_per_token
@@ -777,5 +678,4 @@
 
         # Don't forget to yield the final audio chunk
         if previous_audio is not None:
-            yield previous_audio
->>>>>>> ee42fbff
+            yield previous_audio