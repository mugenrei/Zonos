import torch
import torchaudio
import gradio as gr
import numpy as np
from os import getenv
<<<<<<< HEAD
from typing import Tuple
import numpy as np
import nltk
import math
=======
import io
from pydub import AudioSegment
>>>>>>> c8f5037e

from zonos.model import Zonos, DEFAULT_BACKBONE_CLS as ZonosBackbone
from zonos.conditioning import make_cond_dict, supported_language_codes
from zonos.utils import DEFAULT_DEVICE as device

CURRENT_MODEL_TYPE = None
CURRENT_MODEL = None

SPEAKER_EMBEDDING = None
SPEAKER_AUDIO_PATH = None


def load_model_if_needed(model_choice: str):
    global CURRENT_MODEL_TYPE, CURRENT_MODEL
    if CURRENT_MODEL_TYPE != model_choice:
        if CURRENT_MODEL is not None:
            del CURRENT_MODEL
            torch.cuda.empty_cache()
        print(f"Loading {model_choice} model...")
        CURRENT_MODEL = Zonos.from_pretrained(model_choice, device=device)
        CURRENT_MODEL.requires_grad_(False).eval()
        CURRENT_MODEL_TYPE = model_choice
        print(f"{model_choice} model loaded successfully!")
    return CURRENT_MODEL


def update_ui(model_choice):
    """
    Dynamically show/hide UI elements based on the model's conditioners.
    We do NOT display 'language_id' or 'ctc_loss' even if they exist in the model.
    """
    model = load_model_if_needed(model_choice)
    cond_names = [c.name for c in model.prefix_conditioner.conditioners]
    print("Conditioners in this model:", cond_names)

    text_update = gr.update(visible=("espeak" in cond_names))
    language_update = gr.update(visible=("espeak" in cond_names))
    speaker_audio_update = gr.update(visible=("speaker" in cond_names))
    prefix_audio_update = gr.update(visible=True)
    emotion1_update = gr.update(visible=("emotion" in cond_names))
    emotion2_update = gr.update(visible=("emotion" in cond_names))
    emotion3_update = gr.update(visible=("emotion" in cond_names))
    emotion4_update = gr.update(visible=("emotion" in cond_names))
    emotion5_update = gr.update(visible=("emotion" in cond_names))
    emotion6_update = gr.update(visible=("emotion" in cond_names))
    emotion7_update = gr.update(visible=("emotion" in cond_names))
    emotion8_update = gr.update(visible=("emotion" in cond_names))
    vq_single_slider_update = gr.update(visible=("vqscore_8" in cond_names))
    fmax_slider_update = gr.update(visible=("fmax" in cond_names))
    pitch_std_slider_update = gr.update(visible=("pitch_std" in cond_names))
    speaking_rate_slider_update = gr.update(visible=("speaking_rate" in cond_names))
    dnsmos_slider_update = gr.update(visible=("dnsmos_ovrl" in cond_names))
    speaker_noised_checkbox_update = gr.update(visible=("speaker_noised" in cond_names))
    unconditional_keys_update = gr.update(
        choices=[name for name in cond_names if name not in ("espeak", "language_id")]
    )

    return (
        text_update,
        language_update,
        speaker_audio_update,
        prefix_audio_update,
        emotion1_update,
        emotion2_update,
        emotion3_update,
        emotion4_update,
        emotion5_update,
        emotion6_update,
        emotion7_update,
        emotion8_update,
        vq_single_slider_update,
        fmax_slider_update,
        pitch_std_slider_update,
        speaking_rate_slider_update,
        dnsmos_slider_update,
        speaker_noised_checkbox_update,
        unconditional_keys_update,
    )


def generate_with_latent_windows(
    model: Zonos,
    text: str,
    cond_dict: dict,
    overlap_seconds: float = 0.1,
    cfg_scale: float = 2.0,
    min_p: float = 0.15,
    seed: int = 420,
) -> Tuple[int, np.ndarray]:
    """Generate audio using sliding windows in latent space"""
    try:
        nltk.data.find('tokenizers/punkt')
    except LookupError:
        nltk.download('punkt')
    
    # Set global seed
    torch.manual_seed(seed)
    torch.cuda.manual_seed(seed)
    
    # Split into sentences
    sentences = nltk.sent_tokenize(text)
    if len(sentences) == 1:
        # Single sentence - generate normally
        torch.manual_seed(seed)
        conditioning = model.prepare_conditioning(cond_dict)
        codes = model.generate(
            prefix_conditioning=conditioning,
            max_new_tokens=86 * 120,  # 120 seconds max
            cfg_scale=cfg_scale,
            batch_size=1,
            sampling_params=dict(min_p=min_p)
        )
        wav_out = model.autoencoder.decode(codes).cpu().detach()
        return model.autoencoder.sampling_rate, wav_out.squeeze().numpy()

    # Calculate window sizes in latent tokens
    tokens_per_second = 86
    overlap_size = int(overlap_seconds * tokens_per_second)
    
    all_codes = []
    
    for i, sentence in enumerate(sentences):
        # Create conditioning for this sentence
        sent_dict = cond_dict.copy()
        sent_dict['espeak'] = ([sentence], [cond_dict['espeak'][1][0]])
        
        # Generate this sentence
        torch.manual_seed(seed)
        conditioning = model.prepare_conditioning(sent_dict)
        codes = model.generate(
            prefix_conditioning=conditioning,
            max_new_tokens=int(len(sentence) * 1.5 * tokens_per_second / 10),
            cfg_scale=cfg_scale,
            batch_size=1,
            sampling_params=dict(min_p=min_p)
        )
        
        if i == 0:
            all_codes.append(codes)
            continue
            
        # Find best overlap position based on content similarity
        overlap_a = all_codes[-1][..., -overlap_size:]
        overlap_b = codes[..., :overlap_size]
        
        # Calculate similarity scores across the overlap region
        similarity = torch.cosine_similarity(
            overlap_a.float(), 
            overlap_b.float(),
            dim=1
        ).mean(dim=0)
        
        # Find the position with highest similarity for crossfade
        best_pos = torch.argmax(similarity)
        effective_overlap = overlap_size - best_pos
        
        # Apply cosine fade for smooth transition
        fade = torch.cos(torch.linspace(math.pi, 0, effective_overlap, device=codes.device))
        fade = 0.5 * (1 + fade)
        fade = fade.view(1, 1, -1)
        
        # Crossfade at the best position
        overlap_region = (
            overlap_a[..., -effective_overlap:] * (1 - fade) + 
            overlap_b[..., -effective_overlap:] * fade
        )
        
        # Replace overlap region in previous sentence
        all_codes[-1] = torch.cat([
            all_codes[-1][..., :-effective_overlap],
            overlap_region
        ], dim=-1)
        
        # Add new sentence (excluding overlap)
        all_codes.append(codes[..., effective_overlap:])
        
        # Check total length
        total_length = sum(c.shape[-1] for c in all_codes)
        if total_length >= tokens_per_second * 120:  # 120 seconds max
            break
    
    # Concatenate all sentences
    final_codes = torch.cat(all_codes, dim=-1)
    final_codes = final_codes.to(torch.long)
    
    # Decode to audio
    wav_out = model.autoencoder.decode(final_codes).cpu().detach()
    return model.autoencoder.sampling_rate, wav_out.squeeze().numpy()


def generate_audio(
    model_choice,
    text,
    language,
    speaker_audio,
    prefix_audio,
    e1, e2, e3, e4, e5, e6, e7, e8,
    vq_single,
    fmax,
    pitch_std,
    speaking_rate,
    dnsmos_ovrl,
    speaker_noised,
    cfg_scale,
    top_p,
    top_k,
    min_p,
    linear,
    confidence,
    quadratic,
    seed,
    randomize_seed,
    unconditional_keys,
    use_windowing,
    progress=gr.Progress(),
):
    """
    Non-streaming generation: generate codes, decode, and return the full audio.
    """
    selected_model = load_model_if_needed(model_choice)

    speaker_noised_bool = bool(speaker_noised)
    fmax = float(fmax)
    pitch_std = float(pitch_std)
    speaking_rate = float(speaking_rate)
    dnsmos_ovrl = float(dnsmos_ovrl)
    cfg_scale = float(cfg_scale)
    top_p = float(top_p)
    top_k = int(top_k)
    min_p = float(min_p)
    linear = float(linear)
    confidence = float(confidence)
    quadratic = float(quadratic)
    seed = int(seed)
    max_new_tokens = 86 * 60

    # This is a bit ew, but works for now.
    global SPEAKER_AUDIO_PATH, SPEAKER_EMBEDDING

    if randomize_seed:
        seed = torch.randint(0, 2 ** 32 - 1, (1,)).item()
    torch.manual_seed(seed)

    if speaker_audio is not None and "speaker" not in unconditional_keys:
        if speaker_audio != SPEAKER_AUDIO_PATH:
            print("Recomputed speaker embedding")
            wav, sr = torchaudio.load(speaker_audio)
            SPEAKER_EMBEDDING = selected_model.make_speaker_embedding(wav, sr)
            SPEAKER_EMBEDDING = SPEAKER_EMBEDDING.to(device, dtype=torch.bfloat16)
            SPEAKER_AUDIO_PATH = speaker_audio

    audio_prefix_codes = None
    if prefix_audio is not None:
        wav_prefix, sr_prefix = torchaudio.load(prefix_audio)
        wav_prefix = wav_prefix.mean(0, keepdim=True)
        wav_prefix = selected_model.autoencoder.preprocess(wav_prefix, sr_prefix)
        wav_prefix = wav_prefix.to(device, dtype=torch.float32)
        audio_prefix_codes = selected_model.autoencoder.encode(wav_prefix.unsqueeze(0))

    emotion_tensor = torch.tensor(list(map(float, [e1, e2, e3, e4, e5, e6, e7, e8])), device=device)

    vq_val = float(vq_single)
    vq_tensor = torch.tensor([vq_val] * 8, device=device).unsqueeze(0)

    cond_dict = make_cond_dict(
        text=text,
        language=language,
        speaker=SPEAKER_EMBEDDING,
        emotion=emotion_tensor,
        vqscore_8=vq_tensor,
        fmax=fmax,
        pitch_std=pitch_std,
        speaking_rate=speaking_rate,
        dnsmos_ovrl=dnsmos_ovrl,
        speaker_noised=speaker_noised_bool,
        device=device,
        unconditional_keys=unconditional_keys,
    )
    conditioning = selected_model.prepare_conditioning(cond_dict)

    estimated_generation_duration = 30 * len(text) / 400
    estimated_total_steps = int(estimated_generation_duration * 86)

    def update_progress(_frame: torch.Tensor, step: int, _total_steps: int) -> bool:
        progress((step, estimated_total_steps))
        return True


    if use_windowing:
        return generate_with_latent_windows(
            selected_model,
            text,
            cond_dict,
            overlap_seconds=0.1,
            cfg_scale=cfg_scale,
            min_p=min_p,
            seed=seed
        ), seed
    else:
        codes = selected_model.generate(
            prefix_conditioning=conditioning,
            audio_prefix_codes=audio_prefix_codes,
            max_new_tokens=max_new_tokens,
            cfg_scale=cfg_scale,
            batch_size=1,
            sampling_params=dict(top_p=top_p, top_k=top_k, min_p=min_p, linear=linear, conf=confidence, quad=quadratic),
            callback=update_progress,
            disable_torch_compile=True if "transformer" in model_choice else False,
        )

<<<<<<< HEAD
        wav_out = selected_model.autoencoder.decode(codes).cpu().detach()
        sr_out = selected_model.autoencoder.sampling_rate
        if wav_out.dim() == 2 and wav_out.size(0) > 1:
            wav_out = wav_out[0:1, :]
        return (sr_out, wav_out.squeeze().numpy()), seed
=======
def numpy_to_mp3(audio_array, sampling_rate):
    # Normalize audio_array if it's floating-point
    if np.issubdtype(audio_array.dtype, np.floating):
        max_val = np.max(np.abs(audio_array))
        audio_array = (audio_array / max_val) * 32767 # Normalize to 16-bit range
        audio_array = audio_array.astype(np.int16)

    # Create an audio segment from the numpy array
    audio_segment = AudioSegment(
        audio_array.tobytes(),
        frame_rate=sampling_rate,
        sample_width=audio_array.dtype.itemsize,
        channels=1
    )

    # Export the audio segment to MP3 bytes - use a high bitrate to maximise quality
    mp3_io = io.BytesIO()
    audio_segment.export(mp3_io, format="mp3", bitrate="320k")

    # Get the MP3 bytes
    mp3_bytes = mp3_io.getvalue()
    mp3_io.close()

    return mp3_bytes

def generate_audio_stream(
    model_choice,
    text,
    language,
    speaker_audio,
    prefix_audio,
    e1,
    e2,
    e3,
    e4,
    e5,
    e6,
    e7,
    e8,
    vq_single,
    fmax,
    pitch_std,
    speaking_rate,
    dnsmos_ovrl,
    speaker_noised,
    cfg_scale,
    min_p,
    seed,
    randomize_seed,
    unconditional_keys,
    chunk_size,
):
    """
    Streaming generation: a generator function that yields (sampling_rate, audio_chunk)
    tuples. The stream is constructed by incrementally decoding the latent codes.
    Each yielded chunk is converted to int16.
    """
    selected_model = load_model_if_needed(model_choice)

    speaker_noised_bool = bool(speaker_noised)
    fmax = float(fmax)
    pitch_std = float(pitch_std)
    speaking_rate = float(speaking_rate)
    dnsmos_ovrl = float(dnsmos_ovrl)
    cfg_scale = float(cfg_scale)
    min_p = float(min_p)
    seed = int(seed)
    max_new_tokens = 86 * 30
    chunk_size = 40

    if randomize_seed:
        seed = torch.randint(0, 2 ** 32 - 1, (1,)).item()
    torch.manual_seed(seed)

    speaker_embedding = None
    if speaker_audio is not None and "speaker" not in unconditional_keys:
        wav, sr = torchaudio.load(speaker_audio)
        speaker_embedding = selected_model.make_speaker_embedding(wav, sr)
        speaker_embedding = speaker_embedding.to(device, dtype=torch.bfloat16)

    audio_prefix_codes = None
    if prefix_audio is not None:
        wav_prefix, sr_prefix = torchaudio.load(prefix_audio)
        wav_prefix = wav_prefix.mean(0, keepdim=True)
        wav_prefix = torchaudio.functional.resample(
            wav_prefix, sr_prefix, selected_model.autoencoder.sampling_rate
        )
        wav_prefix = wav_prefix.to(device, dtype=torch.float32)
        with torch.autocast(device, dtype=torch.float32):
            audio_prefix_codes = selected_model.autoencoder.encode(wav_prefix.unsqueeze(0))

    emotion_tensor = torch.tensor(list(map(float, [e1, e2, e3, e4, e5, e6, e7, e8])), device=device)
    vq_val = float(vq_single)
    vq_tensor = torch.tensor([vq_val] * 8, device=device).unsqueeze(0)

    cond_dict = make_cond_dict(
        text=text,
        language=language,
        speaker=speaker_embedding,
        emotion=emotion_tensor,
        vqscore_8=vq_tensor,
        fmax=fmax,
        pitch_std=pitch_std,
        speaking_rate=speaking_rate,
        dnsmos_ovrl=dnsmos_ovrl,
        speaker_noised=speaker_noised_bool,
        device=device,
        unconditional_keys=unconditional_keys,
    )
    conditioning = selected_model.prepare_conditioning(cond_dict)

    # Iterate over the model's generate_stream() output.
    for sr_out, audio_chunk in selected_model.stream(
        prefix_conditioning=conditioning,
        audio_prefix_codes=audio_prefix_codes,
        max_new_tokens=max_new_tokens,
        cfg_scale=cfg_scale,
        batch_size=1,
        sampling_params=dict(min_p=min_p),
        chunk_size=chunk_size,
    ):
        # audio_chunk is expected to be a numpy array in float32.
        
        yield numpy_to_mp3(audio_chunk, sampling_rate=sr_out), seed

>>>>>>> c8f5037e

def build_interface():
    supported_models = []
    if "transformer" in ZonosBackbone.supported_architectures:
        supported_models.append("Zyphra/Zonos-v0.1-transformer")

    if "hybrid" in ZonosBackbone.supported_architectures:
        supported_models.append("Zyphra/Zonos-v0.1-hybrid")
    else:
        print(
            "| The current ZonosBackbone does not support the hybrid architecture, meaning only the transformer model will be available in the model selector.\n"
            "| This probably means the mamba-ssm library has not been installed."
        )

    with gr.Blocks() as demo:
        with gr.Row():
            with gr.Column():
                model_choice = gr.Dropdown(
                    choices=supported_models,
                    value=supported_models[0],
                    label="Zonos Model Type",
                    info="Select the model variant to use.",
                )
                text = gr.Textbox(
                    label="Text to Synthesize",
                    value="Zonos uses eSpeak for text to phoneme conversion!",
                    lines=4,
                    max_length=500,
                )
                language = gr.Dropdown(
                    choices=supported_language_codes,
                    value="en-us",
                    label="Language Code",
                    info="Select a language code.",
                )
            prefix_audio = gr.Audio(
                value="assets/silence_100ms.wav",
                label="Optional Prefix Audio (continue from this audio)",
                type="filepath",
            )
            with gr.Column():
                speaker_audio = gr.Audio(
                    label="Optional Speaker Audio (for cloning)",
                    type="filepath",
                )
                speaker_noised_checkbox = gr.Checkbox(label="Denoise Speaker?", value=False)

        with gr.Row():
            with gr.Column():
                gr.Markdown("## Conditioning Parameters")
                dnsmos_slider = gr.Slider(1.0, 5.0, value=4.0, step=0.1, label="DNSMOS Overall")
                fmax_slider = gr.Slider(0, 24000, value=24000, step=1, label="Fmax (Hz)")
                vq_single_slider = gr.Slider(0.5, 0.8, 0.78, 0.01, label="VQ Score")
                pitch_std_slider = gr.Slider(0.0, 300.0, value=45.0, step=1, label="Pitch Std")
                speaking_rate_slider = gr.Slider(5.0, 30.0, value=15.0, step=0.5, label="Speaking Rate")
            with gr.Column():
                gr.Markdown("## Generation Parameters")
                cfg_scale_slider = gr.Slider(1.0, 5.0, 2.0, 0.1, label="CFG Scale")
                seed_number = gr.Number(label="Seed", value=420, precision=0)
                randomize_seed_toggle = gr.Checkbox(label="Randomize Seed (before generation)", value=True)
                chunk_size = gr.Slider(10, 100, value=40, step=5, label="Chunk Size")

        with gr.Accordion("Sampling", open=False):
            with gr.Row():
                with gr.Column():
                    gr.Markdown("### NovelAi's unified sampler")
                    linear_slider = gr.Slider(-2.0, 2.0, 0.5, 0.01, label="Linear (set to 0 to disable unified sampling)", info="High values make the output less random.")
                    #Conf's theoretical range is between -2 * Quad and 0.
                    confidence_slider = gr.Slider(-2.0, 2.0, 0.40, 0.01, label="Confidence", info="Low values make random outputs more random.")
                    quadratic_slider = gr.Slider(-2.0, 2.0, 0.00, 0.01, label="Quadratic", info="High values make low probablities much lower.")
                with gr.Column():
                    gr.Markdown("### Legacy sampling")
                    top_p_slider = gr.Slider(0.0, 1.0, 0, 0.01, label="Top P")
                    min_k_slider = gr.Slider(0.0, 1024, 0, 1, label="Min K")
                    min_p_slider = gr.Slider(0.0, 1.0, 0, 0.01, label="Min P")

        with gr.Accordion("Advanced Parameters", open=False):
            gr.Markdown(
                "### Unconditional Toggles\n"
                "Checking a box will make the model ignore the corresponding conditioning value and make it unconditional.\n"
                'Practically this means the given conditioning feature will be unconstrained and "filled in automatically".'
            )
            with gr.Row():
                unconditional_keys = gr.CheckboxGroup(
                    [
                        "speaker",
                        "emotion",
                        "vqscore_8",
                        "fmax",
                        "pitch_std",
                        "speaking_rate",
                        "dnsmos_ovrl",
                        "speaker_noised",
                    ],
                    value=["emotion"],
                    label="Unconditional Keys",
                )
            gr.Markdown(
                "### Latent Windowing\n"
                "This feature processes longer texts by breaking them into sentences and generating them separately with smooth transitions in latent space. "
                "It works best when used with voice cloning (speaker audio) using Transformers (not hybrid) and may produce inconsistent results otherwise. "
                "Enable this if you're doing voice cloning with longer texts."
            )
            use_windowing = gr.Checkbox(label="Enable Latent Windowing", value=False)

            gr.Markdown(
                "### Emotion Sliders\n"
                "Warning: The way these sliders work is not intuitive and may require some trial and error to get the desired effect.\n"
                "Certain configurations can cause the model to become unstable. Setting emotion to unconditional may help."
            )
            with gr.Row():
                emotion1 = gr.Slider(0.0, 1.0, 1.0, 0.05, label="Happiness")
                emotion2 = gr.Slider(0.0, 1.0, 0.05, 0.05, label="Sadness")
                emotion3 = gr.Slider(0.0, 1.0, 0.05, 0.05, label="Disgust")
                emotion4 = gr.Slider(0.0, 1.0, 0.05, 0.05, label="Fear")
            with gr.Row():
                emotion5 = gr.Slider(0.0, 1.0, 0.05, 0.05, label="Surprise")
                emotion6 = gr.Slider(0.0, 1.0, 0.05, 0.05, label="Anger")
                emotion7 = gr.Slider(0.0, 1.0, 0.1, 0.05, label="Other")
                emotion8 = gr.Slider(0.0, 1.0, 0.2, 0.05, label="Neutral")

        with gr.Column():
            generate_button = gr.Button("Generate Audio")
            output_audio = gr.Audio(label="Generated Audio", type="numpy", autoplay=True)

        with gr.Tab("Stream Audio"):
            stream_button = gr.Button("Stream Audio", variant="primary")
            stream_output = gr.Audio(label="Streaming Audio", type="numpy", streaming=True, autoplay=True)

        model_choice.change(
            fn=update_ui,
            inputs=[model_choice],
            outputs=[
                text,
                language,
                speaker_audio,
                prefix_audio,
                emotion1,
                emotion2,
                emotion3,
                emotion4,
                emotion5,
                emotion6,
                emotion7,
                emotion8,
                vq_single_slider,
                fmax_slider,
                pitch_std_slider,
                speaking_rate_slider,
                dnsmos_slider,
                speaker_noised_checkbox,
                unconditional_keys,
            ],
        )

        # On page load, trigger the same UI refresh.
        demo.load(
            fn=update_ui,
            inputs=[model_choice],
            outputs=[
                text,
                language,
                speaker_audio,
                prefix_audio,
                emotion1,
                emotion2,
                emotion3,
                emotion4,
                emotion5,
                emotion6,
                emotion7,
                emotion8,
                vq_single_slider,
                fmax_slider,
                pitch_std_slider,
                speaking_rate_slider,
                dnsmos_slider,
                speaker_noised_checkbox,
                unconditional_keys,
            ],
        )

        # Generate audio on button click.
        generate_button.click(
            fn=generate_audio,
            inputs=[
                model_choice,
                text,
                language,
                speaker_audio,
                prefix_audio,
                emotion1,
                emotion2,
                emotion3,
                emotion4,
                emotion5,
                emotion6,
                emotion7,
                emotion8,
                vq_single_slider,
                fmax_slider,
                pitch_std_slider,
                speaking_rate_slider,
                dnsmos_slider,
                speaker_noised_checkbox,
                cfg_scale_slider,
                top_p_slider,
                min_k_slider,
                min_p_slider,
                linear_slider,
                confidence_slider,
                quadratic_slider,
                seed_number,
                randomize_seed_toggle,
                unconditional_keys,
                use_windowing,
            ],
            outputs=[output_audio, seed_number],
        )

        # Stream audio on stream button click.
        stream_button.click(
            fn=generate_audio_stream,
            inputs=[
                model_choice,
                text,
                language,
                speaker_audio,
                prefix_audio,
                emotion1,
                emotion2,
                emotion3,
                emotion4,
                emotion5,
                emotion6,
                emotion7,
                emotion8,
                vq_single_slider,
                fmax_slider,
                pitch_std_slider,
                speaking_rate_slider,
                dnsmos_slider,
                speaker_noised_checkbox,
                cfg_scale_slider,
                min_p_slider,
                seed_number,
                randomize_seed_toggle,
                unconditional_keys,
                chunk_size,
            ],
            outputs=[stream_output, seed_number],
        )

    return demo


if __name__ == "__main__":
    demo = build_interface()
    share = getenv("GRADIO_SHARE", "False").lower() in ("true", "1", "t")
    host = getenv("GRADIO_HOST", "0.0.0.0")
    demo.launch(server_name=host, inbrowser=True, share=share)<|MERGE_RESOLUTION|>--- conflicted
+++ resolved
@@ -3,15 +3,12 @@
 import gradio as gr
 import numpy as np
 from os import getenv
-<<<<<<< HEAD
 from typing import Tuple
 import numpy as np
 import nltk
 import math
-=======
 import io
 from pydub import AudioSegment
->>>>>>> c8f5037e
 
 from zonos.model import Zonos, DEFAULT_BACKBONE_CLS as ZonosBackbone
 from zonos.conditioning import make_cond_dict, supported_language_codes
@@ -322,13 +319,13 @@
             disable_torch_compile=True if "transformer" in model_choice else False,
         )
 
-<<<<<<< HEAD
         wav_out = selected_model.autoencoder.decode(codes).cpu().detach()
         sr_out = selected_model.autoencoder.sampling_rate
         if wav_out.dim() == 2 and wav_out.size(0) > 1:
             wav_out = wav_out[0:1, :]
         return (sr_out, wav_out.squeeze().numpy()), seed
-=======
+    
+    
 def numpy_to_mp3(audio_array, sampling_rate):
     # Normalize audio_array if it's floating-point
     if np.issubdtype(audio_array.dtype, np.floating):
@@ -353,6 +350,7 @@
     mp3_io.close()
 
     return mp3_bytes
+
 
 def generate_audio_stream(
     model_choice,
@@ -454,7 +452,6 @@
         
         yield numpy_to_mp3(audio_chunk, sampling_rate=sr_out), seed
 
->>>>>>> c8f5037e
 
 def build_interface():
     supported_models = []
